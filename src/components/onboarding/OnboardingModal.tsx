'use client';

import React, { useState } from 'react';
import { X } from 'lucide-react';
import {
  Dialog,
  DialogContent,
  DialogHeader,
  DialogTitle,
} from '@/components/ui/dialog';
import { Progress } from '@/components/ui/progress';
import { Button } from '@/components/ui/button';
import { useOnboarding } from './OnboardingProvider';
import { useConfig } from '@/components/ConfigProvider';
import { WelcomeStep } from './steps/WelcomeStep';
import { PasswordSetup } from './steps/PasswordSetup';
import { ApiKeyStep } from './steps/ApiKeyStep';
import { SymbolConfigStep } from './steps/SymbolConfigStep';
import { DashboardTourStep } from './steps/DashboardTourStep';
import { CompletionStep } from './steps/CompletionStep';

export function OnboardingModal() {
  const {
    isOnboarding,
    currentStep,
    steps,
    nextStep,
    previousStep,
    skipOnboarding,
    completeStep,
    setShowTutorial,
  } = useOnboarding();

  const { config, updateConfig } = useConfig();
  const [apiKeys, setApiKeys] = useState({ apiKey: '', secretKey: '' });
  const [isPaperMode, setIsPaperMode] = useState(false);

  const progress = ((currentStep + 1) / steps.length) * 100;

  const handleWelcomeNext = () => {
    completeStep('welcome');
    nextStep();
  };

  const handlePasswordSetup = async (password: string) => {
<<<<<<< HEAD
    console.log('🔍 handlePasswordSetup - DEBUG START');
    console.log('Password received:', password);
    console.log('Current config exists:', !!config);

    if (!config) {
      console.error('❌ Config not loaded yet');
      return;
    }

    // Ensure we have all required fields with defaults if missing
    const updatedConfig = {
      // Ensure API exists with empty strings if not present
      api: {
        apiKey: config.api?.apiKey || '',
        secretKey: config.api?.secretKey || ''
      },
      // Ensure symbols exist with at least one default symbol if empty
      symbols: config.symbols && Object.keys(config.symbols).length > 0 
        ? config.symbols 
        : {
            'BTCUSDT': {
              tradeSize: 0.001,
              leverage: 5,
              tpPercent: 5,
              slPercent: 2,
              longVolumeThresholdUSDT: 10000,
              shortVolumeThresholdUSDT: 10000,
              maxPositionMarginUSDT: 5000,
              priceOffsetBps: 5,
              maxSlippageBps: 50,
              orderType: 'LIMIT',
              vwapProtection: true,
              vwapTimeframe: '1m',
              vwapLookback: 200
            }
          },
      // Ensure global config has all required fields
      global: {
        riskPercent: config.global?.riskPercent || 5,
        paperMode: config.global?.paperMode ?? true,
        positionMode: config.global?.positionMode || 'ONE_WAY',
        maxOpenPositions: config.global?.maxOpenPositions || 10,
        useThresholdSystem: config.global?.useThresholdSystem ?? false,
        rateLimit: config.global?.rateLimit || {
          maxRequestWeight: 2400,
          maxOrderCount: 1200,
          reservePercent: 30,
          enableBatching: true,
          queueTimeout: 30000,
          enableDeduplication: true,
          deduplicationWindowMs: 1000,
          parallelProcessing: true,
          maxConcurrentRequests: 3
        },
        server: {
          ...config.global?.server,
          dashboardPassword: password,
          dashboardPort: config.global?.server?.dashboardPort || 3000,
          websocketPort: config.global?.server?.websocketPort || 3001,
          useRemoteWebSocket: config.global?.server?.useRemoteWebSocket ?? false,
          websocketHost: config.global?.server?.websocketHost || null
        }
      },
      version: config.version || '1.1.0'
    };

    console.log('📋 Config structure check:', {
      hasApi: !!updatedConfig.api,
      hasSymbols: !!updatedConfig.symbols && Object.keys(updatedConfig.symbols).length > 0,
      hasGlobal: !!updatedConfig.global,
      apiKeysPresent: !!(updatedConfig.api.apiKey && updatedConfig.api.secretKey),
      globalRiskPercent: updatedConfig.global.riskPercent,
      globalPaperMode: updatedConfig.global.paperMode
    });

    console.log('📤 Config to be sent:', JSON.stringify(updatedConfig, null, 2));
    console.log('🔍 handlePasswordSetup - DEBUG END');

    try {
      await updateConfig(updatedConfig);
      console.log('✅ Config saved successfully');
      completeStep('password-setup');
      nextStep();
    } catch (error) {
      console.error('❌ Config save failed:', error);
      throw error;
    }
=======
    // Update config with the new password
    if (config) {
      const updatedConfig = {
        ...config,
        global: {
          ...config.global,
          server: {
            ...config.global.server,
            dashboardPassword: password,
          },
        },
      };
      await updateConfig(updatedConfig);
    }

    completeStep('password-setup');
    nextStep();
>>>>>>> f07252ff
  };

  const handlePasswordSkip = () => {
    // Keep default "admin" password
    completeStep('password-setup');
    nextStep();
  };

  const handleApiKeyNext = async (apiKey: string, secretKey: string) => {
    setApiKeys({ apiKey, secretKey });
    setIsPaperMode(!apiKey && !secretKey);

    // Update config with API keys
    if (config) {
      const updatedConfig = {
        ...config,
        api: { apiKey, secretKey },
        global: {
          ...config.global,
          paperMode: !apiKey && !secretKey,
        },
      };
      await updateConfig(updatedConfig);
    }

    completeStep('api-setup');
    nextStep();
  };

  const handleSymbolConfigNext = async (symbolConfigs: any[], riskPercent: number) => {
    if (config) {
      const symbolsObject: any = {};
      symbolConfigs.forEach(sc => {
        symbolsObject[sc.symbol] = {
          volumeThresholdUSDT: sc.volumeThreshold,
          tradeSize: sc.symbol === 'BTCUSDT' ? 0.001 : 0.01,
          leverage: sc.leverage,
          tpPercent: sc.tpPercent,
          slPercent: sc.slPercent,
        };
      });

      const updatedConfig = {
        ...config,
        symbols: symbolsObject,
        global: {
          ...config.global,
          riskPercent,
        },
      };
      await updateConfig(updatedConfig);
    }

    completeStep('symbol-config');
    nextStep();
  };

  const handleDashboardTourNext = () => {
    completeStep('dashboard-tour');
    nextStep();
  };

  const handleStartTour = () => {
    setShowTutorial(true);
  };

  const handleComplete = () => {
    completeStep('completion');
    skipOnboarding();
    // Force refresh page to repull dashboard data with new API keys
    setTimeout(() => {
      window.location.reload();
    }, 500);
  };

  const handleSkip = () => {
    if (confirm('Are you sure you want to skip the setup? You can always access it later from the help menu.')) {
      skipOnboarding();
      // Force refresh page to repull dashboard data
      setTimeout(() => {
        window.location.reload();
      }, 500);
    }
  };

  const renderStep = () => {
    switch (currentStep) {
      case 0:
        return <WelcomeStep onNext={handleWelcomeNext} onSkip={handleSkip} />;
      case 1:
        return <PasswordSetup onComplete={handlePasswordSetup} onSkip={handlePasswordSkip} />;
      case 2:
        return <ApiKeyStep onNext={handleApiKeyNext} onBack={previousStep} onSkip={handleSkip} />;
      case 3:
        return <SymbolConfigStep onNext={handleSymbolConfigNext} onBack={previousStep} isPaperMode={isPaperMode} />;
      case 4:
        return <DashboardTourStep onNext={handleDashboardTourNext} onBack={previousStep} onStartTour={handleStartTour} />;
      case 5:
        return <CompletionStep onComplete={handleComplete} isPaperMode={isPaperMode} hasApiKeys={!!apiKeys.apiKey} />;
      default:
        return null;
    }
  };

  return (
    <Dialog open={isOnboarding} onOpenChange={() => {}}>
      <DialogContent className="sm:max-w-[600px] max-h-[90vh] overflow-y-auto">
        <DialogHeader>
          <div className="flex items-center justify-between">
            <DialogTitle className="sr-only">Setup Wizard</DialogTitle>
            {currentStep > 0 && currentStep < steps.length - 1 && (
              <Button
                variant="ghost"
                size="icon"
                onClick={handleSkip}
                className="absolute right-4 top-4"
              >
                <X className="h-4 w-4" />
              </Button>
            )}
          </div>
          {currentStep < steps.length - 1 && (
            <div className="space-y-2 mb-4">
              <div className="flex justify-between text-sm text-muted-foreground">
                <span>Step {currentStep + 1} of {steps.length}</span>
                <span>{Math.round(progress)}% Complete</span>
              </div>
              <Progress value={progress} className="h-2" />
            </div>
          )}
        </DialogHeader>

        <div className="mt-4">
          {renderStep()}
        </div>
      </DialogContent>
    </Dialog>
  );
}<|MERGE_RESOLUTION|>--- conflicted
+++ resolved
@@ -12,6 +12,7 @@
 import { Button } from '@/components/ui/button';
 import { useOnboarding } from './OnboardingProvider';
 import { useConfig } from '@/components/ConfigProvider';
+import type { Config, SymbolConfig } from '@/lib/types';
 import { WelcomeStep } from './steps/WelcomeStep';
 import { PasswordSetup } from './steps/PasswordSetup';
 import { ApiKeyStep } from './steps/ApiKeyStep';
@@ -43,7 +44,6 @@
   };
 
   const handlePasswordSetup = async (password: string) => {
-<<<<<<< HEAD
     console.log('🔍 handlePasswordSetup - DEBUG START');
     console.log('Password received:', password);
     console.log('Current config exists:', !!config);
@@ -131,25 +131,6 @@
       console.error('❌ Config save failed:', error);
       throw error;
     }
-=======
-    // Update config with the new password
-    if (config) {
-      const updatedConfig = {
-        ...config,
-        global: {
-          ...config.global,
-          server: {
-            ...config.global.server,
-            dashboardPassword: password,
-          },
-        },
-      };
-      await updateConfig(updatedConfig);
-    }
-
-    completeStep('password-setup');
-    nextStep();
->>>>>>> f07252ff
   };
 
   const handlePasswordSkip = () => {
@@ -160,18 +141,45 @@
 
   const handleApiKeyNext = async (apiKey: string, secretKey: string) => {
     setApiKeys({ apiKey, secretKey });
-    setIsPaperMode(!apiKey && !secretKey);
+    const paperMode = !apiKey && !secretKey;
+    setIsPaperMode(paperMode);
 
     // Update config with API keys
     if (config) {
-      const updatedConfig = {
+      const updatedConfig: Config = {
         ...config,
         api: { apiKey, secretKey },
         global: {
           ...config.global,
-          paperMode: !apiKey && !secretKey,
+          paperMode,
+          // Ensure all required global config properties are present
+          riskPercent: config.global?.riskPercent ?? 2,
+          positionMode: config.global?.positionMode ?? 'ONE_WAY',
+          maxOpenPositions: config.global?.maxOpenPositions ?? 10,
+          useThresholdSystem: config.global?.useThresholdSystem ?? false,
+          server: {
+            ...config.global?.server,
+            dashboardPassword: config.global?.server?.dashboardPassword ?? '',
+            dashboardPort: config.global?.server?.dashboardPort ?? 3000,
+            websocketPort: config.global?.server?.websocketPort ?? 3001,
+            useRemoteWebSocket: config.global?.server?.useRemoteWebSocket ?? false,
+            websocketHost: config.global?.server?.websocketHost ?? null
+          },
+          rateLimit: {
+            ...config.global?.rateLimit,
+            maxRequestWeight: config.global?.rateLimit?.maxRequestWeight ?? 2400,
+            maxOrderCount: config.global?.rateLimit?.maxOrderCount ?? 1200,
+            reservePercent: config.global?.rateLimit?.reservePercent ?? 30,
+            enableBatching: config.global?.rateLimit?.enableBatching ?? true,
+            queueTimeout: config.global?.rateLimit?.queueTimeout ?? 30000,
+            parallelProcessing: config.global?.rateLimit?.parallelProcessing ?? false,
+            maxConcurrentRequests: config.global?.rateLimit?.maxConcurrentRequests ?? 3
+          }
         },
+        // Ensure symbols exist
+        symbols: config.symbols || {}
       };
+      
       await updateConfig(updatedConfig);
     }
 
@@ -179,27 +187,56 @@
     nextStep();
   };
 
-  const handleSymbolConfigNext = async (symbolConfigs: any[], riskPercent: number) => {
+  const handleSymbolConfigNext = async (symbolConfigs: Array<{
+    symbol: string;
+    volumeThreshold: number;
+    leverage: number;
+    tpPercent: number;
+    slPercent: number;
+  }>, riskPercent: number) => {
     if (config) {
-      const symbolsObject: any = {};
+      const symbolsObject: Record<string, any> = {};
+      
       symbolConfigs.forEach(sc => {
         symbolsObject[sc.symbol] = {
-          volumeThresholdUSDT: sc.volumeThreshold,
+          // Required fields
           tradeSize: sc.symbol === 'BTCUSDT' ? 0.001 : 0.01,
           leverage: sc.leverage,
           tpPercent: sc.tpPercent,
           slPercent: sc.slPercent,
+          
+          // Volume thresholds
+          volumeThresholdUSDT: sc.volumeThreshold,
+          longVolumeThresholdUSDT: sc.volumeThreshold,
+          shortVolumeThresholdUSDT: sc.volumeThreshold,
+          
+          // Default values for other required fields
+          maxPositionMarginUSDT: 1000,
+          priceOffsetBps: 10,
+          usePostOnly: true,
+          maxSlippageBps: 50,
+          orderType: 'LIMIT' as const,
+          vwapProtection: false,
+          vwapTimeframe: '1m',
+          vwapLookback: 100,
+          useThreshold: false,
+          thresholdTimeWindow: 60000,
+          thresholdCooldown: 30000,
+          
+          // Optional fields with defaults
+          shortTradeSize: sc.symbol === 'BTCUSDT' ? 0.001 : 0.01
         };
       });
 
-      const updatedConfig = {
+      const updatedConfig: Config = {
         ...config,
-        symbols: symbolsObject,
+        symbols: symbolsObject as Record<string, SymbolConfig>,
         global: {
           ...config.global,
           riskPercent,
         },
       };
+      
       await updateConfig(updatedConfig);
     }
 
