--- conflicted
+++ resolved
@@ -65,11 +65,9 @@
       this.config = await configManager.initialize();
       console.log('✅ Configuration loaded');
 
-<<<<<<< HEAD
       // Initialize Discord service with config
       discordService.initialize(this.config.global.discord);
       console.log('✅ Discord service initialized');
-=======
       // Validate trade sizes against exchange minimums
       const { validateAllTradeSizes } = await import('../lib/validation/tradeSizeValidator');
       const validationResult = await validateAllTradeSizes(this.config);
@@ -91,7 +89,6 @@
         // Store warnings to broadcast to UI
         this.tradeSizeWarnings = validationResult.warnings;
       }
->>>>>>> 652afe60
 
       // Security warnings
       const dashboardPassword = this.config.global.server?.dashboardPassword;
