--- conflicted
+++ resolved
@@ -32,7 +32,6 @@
     fetch('/api/config')
       .then(res => res.json())
       .then(data => {
-<<<<<<< HEAD
         // Fix: API returns config directly, not nested under config property
         const port = data.global?.server?.websocketPort || 8080;
         const useRemoteWebSocket = data.global?.server?.useRemoteWebSocket || false;
@@ -50,12 +49,6 @@
 
         // Determine the host based on configuration with priority order
         let host = 'localhost'; // default
-=======
-        const port = data.config?.global?.server?.websocketPort || 8080;
-        const useRemoteWebSocket = data.config?.global?.server?.useRemoteWebSocket || false;
-        const configHost = data.config?.global?.server?.websocketHost;
-        let host = 'localhost';
->>>>>>> d7c36366
 
         // 1. Check for environment variable override first (highest priority)
         if (envHost) {
@@ -77,27 +70,19 @@
           host = window.location.hostname;
           console.log('WebSocketProvider: Using current hostname (useRemoteWebSocket disabled):', host);
         }
-        
+
         // Set the host and port in state
         setWsHost(host);
-<<<<<<< HEAD
-        
+
         // Determine protocol based on current page and host
         let protocol = 'ws';
         if (typeof window !== 'undefined') {
           // Use secure WebSocket if page is HTTPS
           protocol = window.location.protocol === 'https:' ? 'wss' : 'ws';
         }
-        
+
         const url = `${protocol}://${host}:${port}`;
         console.log('WebSocketProvider: Configured WebSocket URL:', url);
-=======
-        setWsPort(port);
-        
-        // Determine the WebSocket protocol based on the current protocol
-        const protocol = typeof window !== 'undefined' && window.location.protocol === 'https:' ? 'wss:' : 'ws:';
-        const url = `${protocol}//${host}:${port}`;
->>>>>>> d7c36366
         websocketService.setUrl(url);
 
         // Test the connection to provide helpful feedback
@@ -138,17 +123,12 @@
       });
   }, []);
 
-<<<<<<< HEAD
   // Determine protocol for context URL
   const wsProtocol = typeof window !== 'undefined' && (window.location.protocol === 'https:' || wsHost !== window.location.hostname) ? 'wss' : 'ws';
   const wsUrl = `${wsProtocol}://${wsHost}:${wsPort}`;
 
   return (
     <WebSocketContext.Provider value={{ wsPort, wsHost, wsUrl }}>
-=======
-  return (
-    <WebSocketContext.Provider value={{ wsPort, wsUrl: `ws://${wsHost}:${wsPort}` }}>
->>>>>>> d7c36366
       {children}
     </WebSocketContext.Provider>
   );
